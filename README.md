# 🆘 ResQLink — Offline Emergency Communication App

<<<<<<< HEAD
**ResQLink** is a disaster response communication tool designed to work without internet or cellular service. Built with Flutter, it enables peer-to-peer messaging via Wi-Fi Direct, logs GPS coordinates offline, and stores all data locally in SQLite. Designed for emergency responders and disaster victims in network-compromised environments.
=======
**ResQLink** is a disaster response communication tool designed to work without internet or cellular service. Built with Flutter, it enables peer-to-peer messaging via Wi-Fi Direct, and logs GPS coordinates offline. Designed for emergency responders and disaster victims in network-compromised environments.
>>>>>>> 1e48a9fb

---

## 🚀 Features

- 📡 **Offline Messaging** — Send and receive emergency messages using Wi-Fi Direct, no internet required.
- 📍 **Location Tracking** — Logs and stores GPS coordinates even when offline.
- 💾 **Local Storage** — Uses SQLite for persistent local message and location storage.
- 🔌 **Fully Offline** — No internet or cloud services required, works completely offline.
- 🧭 **Crisis-Optimized UI** — Simple interface designed for fast, stress-free interaction during emergencies.

---

## 🎯 Use Cases

- Natural disasters: typhoons, earthquakes, floods
- Search and rescue coordination
- Rural or off-grid emergency situations
- Community-based disaster preparedness networks

---

## 🛠 Built With

- [Flutter](https://flutter.dev/) + Dart
- SQLite (via sqflite plugin) — Local data persistence
- Wi-Fi Direct plugins (Android support)
- Geolocator — GPS tracking

---

## 📂 Project Structure (Simplified)

```
lib/
├── main.dart
│   ├── gps_page.dart
│   ├── messages_page.dart
|   ├── home_page.dart
|   ├── database_helper.dart
|   ├── firebase_auth_helper.dart
|   ├── firebase_options.dart
│   └── settings_page.dart
├── services/
│   ├── auth_service.dart
│   ├── database_service.dart
│   ├── firebase_debug.dart
│   ├── map_service.dart
|   ├── message_sync_service.dart
|   ├── p2p_service.dart
|   └── settings_service.dart
└── models/
    ├── message_model.dart
    ├── user_model.dart
    └── device_model.dart
```

---

## 📈 Key Metrics (Future Integration)

- Monthly Active Users (MAU)
- Message delivery rate (offline and synced)
- Sync success rate
- Battery consumption during extended usage

---

## 📌 Status

🚧 _This project is under active development as part of a university thesis._

Testing is being conducted in simulated offline environments. Real-world field testing and polish will follow in the next release cycle.

---

## 🧠 Future Work

- iOS support (currently Android-only)
- Encrypted messaging
- Expanded mesh support (multi-group Wi-Fi Direct)
- Offline map tiles and routing

---

## 🤝 Acknowledgements

- NDRRMC, DICT, and community responders for insight into real-world disaster communication challenges.
- Open-source plugin developers and contributors to Flutter’s networking ecosystem.

---

## 📃 License

This project is currently academic and licensed for educational/non-commercial use.<|MERGE_RESOLUTION|>--- conflicted
+++ resolved
@@ -1,10 +1,6 @@
 # 🆘 ResQLink — Offline Emergency Communication App
 
-<<<<<<< HEAD
-**ResQLink** is a disaster response communication tool designed to work without internet or cellular service. Built with Flutter, it enables peer-to-peer messaging via Wi-Fi Direct, logs GPS coordinates offline, and stores all data locally in SQLite. Designed for emergency responders and disaster victims in network-compromised environments.
-=======
 **ResQLink** is a disaster response communication tool designed to work without internet or cellular service. Built with Flutter, it enables peer-to-peer messaging via Wi-Fi Direct, and logs GPS coordinates offline. Designed for emergency responders and disaster victims in network-compromised environments.
->>>>>>> 1e48a9fb
 
 ---
 
